--- conflicted
+++ resolved
@@ -379,7 +379,6 @@
 func (s *Store) Get(ctx context.Context, bucket, unencryptedKey string, object storj.Object) (rr ranger.Ranger, err error) {
 	defer mon.Task()(&ctx)(&err)
 
-<<<<<<< HEAD
 	if object.Size == 0 {
 		return ranger.ByteRanger(nil), nil
 	}
@@ -428,23 +427,6 @@
 func (s *Store) getWithLastSegment(ctx context.Context, bucket, unencryptedKey string, object storj.Object) (rr ranger.Ranger, err error) {
 	defer mon.Task()(&ctx)(&err)
 
-	info, limits, err := s.metainfo.DownloadSegment(ctx, metainfo.DownloadSegmentParams{
-		StreamID: object.ID,
-		Position: storj.SegmentPosition{
-			Index: -1, // Request the last segment
-		},
-	})
-	if err != nil {
-		return nil, err
-	}
-
-	lastSegmentRanger, err := s.Ranger(ctx, info, limits, object.RedundancyScheme)
-	if err != nil {
-		return nil, err
-	}
-
-=======
->>>>>>> 2772e884
 	derivedKey, err := encryption.DeriveContentKey(bucket, paths.NewUnencrypted(unencryptedKey), s.encStore)
 	if err != nil {
 		return nil, err
@@ -480,10 +462,12 @@
 	}
 
 	rangers = append(rangers, &lazySegmentRanger{
-		metainfo:             s.metainfo,
-		streams:              s,
-		streamID:             object.ID,
-		segmentIndex:         -1, // last segment
+		metainfo: s.metainfo,
+		streams:  s,
+		streamID: object.ID,
+		position: storj.SegmentPosition{
+			Index: -1, // last segment
+		},
 		rs:                   object.RedundancyScheme,
 		size:                 object.LastSegment.Size,
 		derivedKey:           derivedKey,
