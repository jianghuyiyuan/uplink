// Copyright (C) 2020 Storj Labs, Inc.
// See LICENSE for copying information.

package uplink

import (
	"context"

	"github.com/zeebo/errs"
	"go.uber.org/zap"
	"golang.org/x/sync/errgroup"

	"storj.io/common/memory"
	"storj.io/common/rpc"
	"storj.io/common/storj"
	"storj.io/uplink/internal/telemetryclient"
	"storj.io/uplink/private/ecclient"
	"storj.io/uplink/private/metainfo"
	"storj.io/uplink/private/storage/streams"
	"storj.io/uplink/private/testuplink"
)

// TODO we need find a way how to pass it from satellite to client.
const maxInlineSize = 4096 // 4KiB

// maxSegmentSize can be used to override max segment size with ldflags build parameter.
// Example: go build -ldflags "-X 'storj.io/uplink.maxSegmentSize=1MiB'" storj.io/storj/cmd/uplink.
var maxSegmentSize string

// Project provides access to managing buckets and objects.
type Project struct {
	config               Config
	access               *Access
	dialer               rpc.Dialer
<<<<<<< HEAD
	ec                   ecclient.Client
=======
>>>>>>> 746ea31b
	segmentSize          int64
	encryptionParameters storj.EncryptionParameters

	eg        *errgroup.Group
	telemetry telemetryclient.Client
}

// OpenProject opens a project with the specific access grant.
func OpenProject(ctx context.Context, access *Access) (*Project, error) {
	return (Config{}).OpenProject(ctx, access)
}

// OpenProject opens a project with the specific access grant.
func (config Config) OpenProject(ctx context.Context, access *Access) (project *Project, err error) {
	defer mon.Func().RestartTrace(&ctx)(&err)

	if access == nil {
		return nil, packageError.New("access grant is nil")
	}

	if err := config.validateUserAgent(ctx); err != nil {
		return nil, packageError.New("invalid user agent: %w", err)
	}

	var telemetry telemetryclient.Client
	if ctor, ok := telemetryclient.ConstructorFrom(ctx); ok {
		telemetry, err = ctor(access.satelliteURL.String())
		if err != nil {
			return nil, err
		}

		defer func() {
			if err != nil {
				telemetry.Stop()
			}
		}()
	}

<<<<<<< HEAD
	dialer, _, err := config.getDialer(ctx, access.satelliteAddress, access.apiKey)
=======
	dialer, err := config.getDialer(ctx)
>>>>>>> 746ea31b
	if err != nil {
		return nil, packageError.Wrap(err)
	}

	var eg errgroup.Group
	if telemetry != nil {
		eg.Go(func() error {
			telemetry.Run(ctx)
			return nil
		})
	}

	// TODO: This should come from the EncryptionAccess. For now it's hardcoded to twice the
	// stripe size of the default redundancy scheme on the satellite.
	encBlockSize := 29 * 256 * memory.B.Int32()

	encryptionParameters := storj.EncryptionParameters{
		// TODO: the cipher should be provided by the Access, but we don't store it there yet.
		CipherSuite: storj.EncAESGCM,
		BlockSize:   encBlockSize,
	}

	// TODO: All these should be controlled by the satellite and not configured by the uplink.
	// For now we need to have these hard coded values that match the satellite configuration
	// to be able to create the underlying stream store.
	var (
		segmentsSize = 64 * memory.MiB.Int64()
	)

	if maxSegmentSize != "" {
		segmentsSize, err = memory.ParseString(maxSegmentSize)
		if err != nil {
			return nil, packageError.Wrap(err)
		}
	} else {
		s, ok := testuplink.GetMaxSegmentSize(ctx)
		if ok {
			segmentsSize = s.Int64()
		}
	}

<<<<<<< HEAD
	// TODO: What is the correct way to derive a named zap.Logger from config.Log?
	ec := ecclient.NewClient(zap.L().Named("ecclient"), dialer, 0)

	return &Project{
		config:               config,
		access:               access,
		dialer:               dialer,
		ec:                   ec,
		segmentSize:          segmentsSize,
		encryptionParameters: encryptionParameters,

		eg:        &eg,
		telemetry: telemetry,
	}, nil
=======
	return &Project{
		config:               config,
		access:               access,
		dialer:               dialer,
		segmentSize:          segmentsSize,
		encryptionParameters: encryptionParameters,

		eg:        &eg,
		telemetry: telemetry,
	}, nil
}

// Close closes the project and all associated resources.
func (project *Project) Close() (err error) {
	if project.telemetry != nil {
		project.telemetry.Stop()
		err = errs.Combine(
			project.eg.Wait(),
			project.telemetry.Report(context.Background()),
		)
	}

	// only close the connection pool if it's created through OpenProject
	if project.config.pool == nil {
		err = errs.Combine(err, project.dialer.Pool.Close())
	}

	return packageError.Wrap(err)
}

func (project *Project) getStreamsStore(ctx context.Context) (_ *streams.Store, err error) {
	defer mon.Task()(&ctx)(&err)

	metainfoClient, err := project.getMetainfoClient(ctx)
	if err != nil {
		return nil, packageError.Wrap(err)
	}
	defer func() {
		if err != nil {
			err = errs.Combine(err, metainfoClient.Close())
		}
	}()

	// TODO: What is the correct way to derive a named zap.Logger from config.Log?
	ec := ecclient.NewClient(zap.L().Named("ecclient"), project.dialer, 0)

	// TODO we need find a way how to pass it from satellite to client
	maxInlineSize := 4 * memory.KiB.Int()

	streamStore, err := streams.NewStreamStore(
		metainfoClient,
		ec,
		project.segmentSize,
		project.access.encAccess.Store,
		project.encryptionParameters,
		maxInlineSize)
	if err != nil {
		return nil, packageError.Wrap(err)
	}

	return streamStore, nil
}

func (project *Project) getMetainfoDB(ctx context.Context) (_ *metainfo.DB, err error) {
	defer mon.Task()(&ctx)(&err)

	metainfoClient, err := project.getMetainfoClient(ctx)
	if err != nil {
		return nil, packageError.Wrap(err)
	}

	return metainfo.New(metainfoClient, project.access.encAccess.Store), nil
>>>>>>> 746ea31b
}

func (project *Project) getMetainfoClient(ctx context.Context) (_ *metainfo.Client, err error) {
	defer mon.Task()(&ctx)(&err)

	metainfoClient, err := metainfo.DialNodeURL(ctx,
		project.dialer,
		project.access.satelliteURL.String(),
		project.access.apiKey,
		project.config.UserAgent)
	if err != nil {
		return nil, packageError.Wrap(err)
	}

<<<<<<< HEAD
	err = errs.Combine(err, project.dialer.Pool.Close())

	return packageError.Wrap(err)
}

func (project *Project) getStreamsStore(ctx context.Context) (_ *streams.Store, err error) {
	defer mon.Task()(&ctx)(&err)

	metainfoClient, err := project.getMetainfoClient(ctx)
	if err != nil {
		return nil, packageError.Wrap(err)
	}
	defer func() {
		if err != nil {
			err = errs.Combine(err, metainfoClient.Close())
		}
	}()

	streamStore, err := streams.NewStreamStore(
		metainfoClient,
		project.ec,
		project.segmentSize,
		project.access.encAccess.Store,
		project.encryptionParameters,
		maxInlineSize)
	if err != nil {
		return nil, packageError.Wrap(err)
	}

	return streamStore, nil
}

func (project *Project) getMetainfoDB(ctx context.Context) (_ *metainfo.DB, err error) {
	defer mon.Task()(&ctx)(&err)

	metainfoClient, err := project.getMetainfoClient(ctx)
	if err != nil {
		return nil, packageError.Wrap(err)
	}

	return metainfo.New(metainfoClient, project.access.encAccess.Store), nil
}

func (project *Project) getMetainfoClient(ctx context.Context) (_ *metainfo.Client, err error) {
	defer mon.Task()(&ctx)(&err)

	metainfoClient, err := metainfo.DialNodeURL(ctx,
		project.dialer,
		project.access.satelliteAddress,
		project.access.apiKey,
		project.config.UserAgent)
	if err != nil {
		return nil, packageError.Wrap(err)
	}

=======
>>>>>>> 746ea31b
	return metainfoClient, nil
}<|MERGE_RESOLUTION|>--- conflicted
+++ resolved
@@ -32,10 +32,7 @@
 	config               Config
 	access               *Access
 	dialer               rpc.Dialer
-<<<<<<< HEAD
 	ec                   ecclient.Client
-=======
->>>>>>> 746ea31b
 	segmentSize          int64
 	encryptionParameters storj.EncryptionParameters
 
@@ -74,11 +71,7 @@
 		}()
 	}
 
-<<<<<<< HEAD
-	dialer, _, err := config.getDialer(ctx, access.satelliteAddress, access.apiKey)
-=======
 	dialer, err := config.getDialer(ctx)
->>>>>>> 746ea31b
 	if err != nil {
 		return nil, packageError.Wrap(err)
 	}
@@ -120,7 +113,6 @@
 		}
 	}
 
-<<<<<<< HEAD
 	// TODO: What is the correct way to derive a named zap.Logger from config.Log?
 	ec := ecclient.NewClient(zap.L().Named("ecclient"), dialer, 0)
 
@@ -129,17 +121,6 @@
 		access:               access,
 		dialer:               dialer,
 		ec:                   ec,
-		segmentSize:          segmentsSize,
-		encryptionParameters: encryptionParameters,
-
-		eg:        &eg,
-		telemetry: telemetry,
-	}, nil
-=======
-	return &Project{
-		config:               config,
-		access:               access,
-		dialer:               dialer,
 		segmentSize:          segmentsSize,
 		encryptionParameters: encryptionParameters,
 
@@ -208,7 +189,6 @@
 	}
 
 	return metainfo.New(metainfoClient, project.access.encAccess.Store), nil
->>>>>>> 746ea31b
 }
 
 func (project *Project) getMetainfoClient(ctx context.Context) (_ *metainfo.Client, err error) {
@@ -223,63 +203,5 @@
 		return nil, packageError.Wrap(err)
 	}
 
-<<<<<<< HEAD
-	err = errs.Combine(err, project.dialer.Pool.Close())
-
-	return packageError.Wrap(err)
-}
-
-func (project *Project) getStreamsStore(ctx context.Context) (_ *streams.Store, err error) {
-	defer mon.Task()(&ctx)(&err)
-
-	metainfoClient, err := project.getMetainfoClient(ctx)
-	if err != nil {
-		return nil, packageError.Wrap(err)
-	}
-	defer func() {
-		if err != nil {
-			err = errs.Combine(err, metainfoClient.Close())
-		}
-	}()
-
-	streamStore, err := streams.NewStreamStore(
-		metainfoClient,
-		project.ec,
-		project.segmentSize,
-		project.access.encAccess.Store,
-		project.encryptionParameters,
-		maxInlineSize)
-	if err != nil {
-		return nil, packageError.Wrap(err)
-	}
-
-	return streamStore, nil
-}
-
-func (project *Project) getMetainfoDB(ctx context.Context) (_ *metainfo.DB, err error) {
-	defer mon.Task()(&ctx)(&err)
-
-	metainfoClient, err := project.getMetainfoClient(ctx)
-	if err != nil {
-		return nil, packageError.Wrap(err)
-	}
-
-	return metainfo.New(metainfoClient, project.access.encAccess.Store), nil
-}
-
-func (project *Project) getMetainfoClient(ctx context.Context) (_ *metainfo.Client, err error) {
-	defer mon.Task()(&ctx)(&err)
-
-	metainfoClient, err := metainfo.DialNodeURL(ctx,
-		project.dialer,
-		project.access.satelliteAddress,
-		project.access.apiKey,
-		project.config.UserAgent)
-	if err != nil {
-		return nil, packageError.Wrap(err)
-	}
-
-=======
->>>>>>> 746ea31b
 	return metainfoClient, nil
 }